<<<<<<< HEAD
[package]
name = "aihds"
version = "0.1.0"
edition = "2021"

[dependencies]
openssl = { version = "0", features = ["vendored"] }
csv = "1"
clap = { version = "3", features = ["derive"]}
linfa = "0"
linfa-svm = {version = "0", features = ["serde"]}
ndarray = "0"
ndarray-stats = "0"
bincode = "1"
serde = "1"
reqwest = { version = "0", features = ["json"] }
tokio = { version = "1", features = ["full"] }
=======
[package]
name = "aihds"
version = "0.1.0"
edition = "2021"

[dependencies]
openssl = { version = "0", features = ["vendored"] }
csv = "1"
clap = { version = "3", features = ["derive"]}
linfa = "0"
linfa-svm = {version = "0", features = ["serde"]}
ndarray = "0"
ndarray-stats = "0"
bincode = "1"
serde = "1"
reqwest = { version = "0", features = ["json"] }
tokio = { version = "1", features = ["full"] }
socketcan = "1"
>>>>>>> c8eff5bf
<|MERGE_RESOLUTION|>--- conflicted
+++ resolved
@@ -1,4 +1,3 @@
-<<<<<<< HEAD
 [package]
 name = "aihds"
 version = "0.1.0"
@@ -16,23 +15,4 @@
 serde = "1"
 reqwest = { version = "0", features = ["json"] }
 tokio = { version = "1", features = ["full"] }
-=======
-[package]
-name = "aihds"
-version = "0.1.0"
-edition = "2021"
-
-[dependencies]
-openssl = { version = "0", features = ["vendored"] }
-csv = "1"
-clap = { version = "3", features = ["derive"]}
-linfa = "0"
-linfa-svm = {version = "0", features = ["serde"]}
-ndarray = "0"
-ndarray-stats = "0"
-bincode = "1"
-serde = "1"
-reqwest = { version = "0", features = ["json"] }
-tokio = { version = "1", features = ["full"] }
-socketcan = "1"
->>>>>>> c8eff5bf
+socketcan = "1"