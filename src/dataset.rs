use csv::{StringRecord, Writer};
use linfa::dataset::Dataset;
use ndarray::{Array1, Array2};
use ndarray_stats::QuantileExt;
use std::collections::HashMap;
use std::fs;
use std::io::prelude::*;
use std::iter::Iterator;
use std::path::Path;

struct Packet {
    timestamp: f64,
    id: String,
    data: [u8; 8],
    flag: bool,
}

const WINDOW_SIZE: usize = 200;
const WINDOW_SLIDE: usize = 50;
const ATTACK_THRESHOLD: f64 = 0.1;

#[allow(dead_code)]
pub fn write_features(
    path: &Path,
    dataset: &mut Dataset<f64, bool>,
    is_libsvm: bool,
) -> Result<(), csv::Error> {
    if is_libsvm {
        let mut file = fs::File::create(path).expect("Could not create file.");
        for (record, target) in dataset
            .records
            .outer_iter()
            .zip(dataset.targets.clone().into_raw_vec())
        {
            file.write_all(
                format!(
                    "{} 1:{} 2:{} 3:{}\n",
                    if target { "-1" } else { "+1" },
                    record[0],
                    record[1],
                    record[2]
                )
                .as_bytes(),
            )
            .expect("Unable to write to file.");
        }
    } else {
        let mut wtr = Writer::from_path(path)?;
        match wtr.write_record(dataset.feature_names()) {
            Ok(()) => {
                for (record, target) in dataset
                    .records
                    .outer_iter()
                    .zip(dataset.targets.clone().into_raw_vec())
                {
                    wtr.write_record(&[
                        record[0].to_string(),
                        record[1].to_string(),
                        record[2].to_string(),
                        target.to_string(),
                    ])?;
                }
                wtr.flush()?;
            }
            Err(why) => panic!("Could not write to {}: {}", path.display(), why),
        }
    }
    Ok(())
}

pub fn write_features_unsupervised(
    path: &Path,
    dataset: &mut Dataset<f64, ()>,
    is_libsvm: bool,
) -> Result<(), csv::Error> {
    if is_libsvm {
        let mut file = fs::File::create(path).expect("Could not create file.");
        let _targets = dataset.targets.clone().into_raw_vec();
        for (_i, record) in dataset.records.outer_iter().enumerate() {
            file.write_all(
                format!("0 1:{} 2:{} 3:{}\n", record[0], record[1], record[2]).as_bytes(),
            )
            .expect("Unable to write to file.");
        }
    } else {
        let mut wtr = Writer::from_path(path)?;
        match wtr.write_record(dataset.feature_names()) {
            Ok(()) => {
                for record in dataset.records.outer_iter() {
                    wtr.write_record(&[
                        record[0].to_string(),
                        record[1].to_string(),
                        record[2].to_string(),
                    ])?;
                }
                wtr.flush()?;
            }
            Err(why) => panic!("Could not write to {}: {}", path.display(), why),
        }
    }
    Ok(())
}

// Extracts:
//  - Number of distinct IDs;
//  - Average time between packets;
//  - Average time between packets of the same ID;
//  - General entropy
//  - Entropy between packets of the same ID;
//  - Average Hamming distance between packets of the same ID
fn extract_features(packets: &[Packet], monitor: &Option<Vec<String>>) -> [f64; 3] {
    let mut feat = HashMap::new();
    let mut ts = Vec::new();
    let mut avg_time = Vec::new();
    let mut entropy = Vec::new();
    let mut hamming: Vec<f64> = Vec::new();
    let mut _general_entropy = 0.0;

    if let Some(ids) = monitor {
        for p in packets {
            if ids.contains(&p.id) {
                ts.push(p.timestamp);
                let prob = packets.iter().filter(|&x| x.data == p.data).count() as f64
                    / packets.len() as f64;
                _general_entropy += 0.0 - prob * prob.log2();
                let stat = feat.entry(p.id.clone()).or_insert((Vec::new(), Vec::new()));
                stat.0.push(p.timestamp);
                stat.1.push(p.data);
            }
        }
    } else {
        for p in packets {
            ts.push(p.timestamp);
            let prob =
                packets.iter().filter(|&x| x.data == p.data).count() as f64 / packets.len() as f64;
            _general_entropy += 0.0 - prob * prob.log2();
            let stat = feat.entry(p.id.clone()).or_insert((Vec::new(), Vec::new()));
            stat.0.push(p.timestamp);
            stat.1.push(p.data);
        }
    }

    if !feat.is_empty() {
        if ts.len() > 1 {
            ts = ts.windows(2).map(|w| w[1] - w[0]).collect::<Vec<f64>>();
        }
        ts[0] = 0.0;

        for (_, val) in feat.iter_mut() {
            if val.0.len() > 1 {
                val.0 = val.0.windows(2).map(|w| w[1] - w[0]).collect::<Vec<f64>>();
                val.0.swap_remove(0);
            } else {
                val.0[0] = 0.0;
            }

            avg_time.push(if !val.0.is_empty() {
                val.0.iter().sum::<f64>() / val.0.len() as f64
            } else {
                0.0
            });

            let n_packets = val.1.len();
            let mut datamap = HashMap::new();
            let mut probs = Vec::new();
            for bytes in &val.1 {
                let entry = datamap.entry(bytes).or_insert(0);
                *entry += 1;
            }
            for count in datamap.values() {
                probs.push(*count as f64 / n_packets as f64);
            }
            entropy.push(0.0 - probs.iter().map(|p| p * p.log2()).sum::<f64>());
            if val.1.len() > 1 {
                hamming.push(
                    val.1
                        .windows(2)
                        .map(|b| {
                            let mut count = 0;
                            for (b1, b2) in b[0].iter().zip(b[1]) {
                                if *b1 != b2 {
                                    count += 1
                                }
                            }
                            count
                        })
                        .collect::<Vec<u32>>()
                        .iter()
                        .sum::<u32>() as f64
                        / (val.1.len() - 1) as f64,
                );
            }
        }

        [
            // feat.len() as f64,
            // ts.iter().sum::<f64>() / ts.len() as f64,
            // general_entropy,
            avg_time.iter().sum::<f64>() / avg_time.len() as f64,
            entropy.iter().sum::<f64>() / entropy.len() as f64,
            hamming.iter().sum::<f64>() / hamming.len() as f64,
        ]
<<<<<<< HEAD
    } else { [0.0, 0.0, 0.0] }
=======
    } else {
        [0.0, 0.0, 0.0]
    }
>>>>>>> c8eff5bf
}

#[allow(dead_code)]
fn standardize(
    dataset: &mut Dataset<f64, bool>,
    params: &Option<Vec<(f64, f64)>>,
) -> Option<Vec<(f64, f64)>> {
    if let Some(params) = params {
        for (i, mut col) in dataset.records.columns_mut().into_iter().enumerate() {
            col.mapv_inplace(|v| (v - params[i].0) / params[i].1);
        }
        None
    } else {
        let mut params = Vec::new();
        for col in dataset.records.columns() {
            let count = col.len() as f64;
            let mean = col.iter().sum::<f64>() / count;
            let variance = col
                .iter()
                .map(|v| {
                    let diff = mean - v;
                    diff * diff
                })
                .sum::<f64>()
                / count;
            params.push((mean, variance.sqrt()));
        }
        for (i, mut col) in dataset.records.columns_mut().into_iter().enumerate() {
            col.mapv_inplace(|v| (v - params[i].0) / params[i].1);
        }
        Some(params)
    }
}

#[allow(dead_code)]
fn standardize_unsupervised(
    dataset: &mut Dataset<f64, ()>,
    params: &Option<Vec<(f64, f64)>>,
) -> Option<Vec<(f64, f64)>> {
    if let Some(params) = params {
        for (i, mut col) in dataset.records.columns_mut().into_iter().enumerate() {
            col.mapv_inplace(|v| (v - params[i].0) / params[i].1);
        }
        None
    } else {
        let mut params = Vec::new();
        for col in dataset.records.columns() {
            let count = col.len() as f64;
            let mean = col.iter().sum::<f64>() / count;
            let variance = col
                .iter()
                .map(|v| {
                    let diff = mean - v;
                    diff * diff
                })
                .sum::<f64>()
                / count;
            params.push((mean, variance.sqrt()));
        }
        for (i, mut col) in dataset.records.columns_mut().into_iter().enumerate() {
            col.mapv_inplace(|v| (v - params[i].0) / params[i].1);
        }
        Some(params)
    }
}

fn normalize(
    dataset: &mut Dataset<f64, bool>,
    params: &Option<Vec<(f64, f64)>>,
) -> Option<Vec<(f64, f64)>> {
    if let Some(params) = params {
        for (i, mut col) in dataset.records.columns_mut().into_iter().enumerate() {
            col.mapv_inplace(|v| (v - params[i].0) / (params[i].1 - params[i].0));
        }
        None
    } else {
        let mut params = Vec::new();
        for col in dataset.records.columns() {
            params.push((*col.min().unwrap(), *col.max().unwrap()));
        }
        for (i, mut col) in dataset.records.columns_mut().into_iter().enumerate() {
            col.mapv_inplace(|v| (v - params[i].0) / (params[i].1 - params[i].0));
        }
        Some(params)
    }
}

fn normalize_unsupervised(
    dataset: &mut Dataset<f64, ()>,
    params: &Option<Vec<(f64, f64)>>,
) -> Option<Vec<(f64, f64)>> {
    if let Some(params) = params {
        for (i, mut col) in dataset.records.columns_mut().into_iter().enumerate() {
            col.mapv_inplace(|v| (v - params[i].0) / (params[i].1 - params[i].0));
        }
        None
    } else {
        let mut params = Vec::new();
        for col in dataset.records.columns() {
            params.push((*col.min().unwrap(), *col.max().unwrap()));
        }
        for (i, mut col) in dataset.records.columns_mut().into_iter().enumerate() {
            col.mapv_inplace(|v| (v - params[i].0) / (params[i].1 - params[i].0));
        }
        Some(params)
    }
}

#[allow(clippy::type_complexity)]
pub fn load(
    paths: Vec<&Path>,
    scaler: Option<Vec<(f64, f64)>>,
<<<<<<< HEAD
    monitor: &Option<Vec<String>>
=======
    monitor: &Option<Vec<String>>,
>>>>>>> c8eff5bf
) -> Result<(Dataset<f64, bool>, Vec<(f64, f64)>), csv::Error> {
    let mut features = Vec::new();
    let mut labels = Vec::new();

    for path in paths {
        let mut window: Vec<Packet> = Vec::with_capacity(WINDOW_SIZE);
        let mut buffer: Vec<Packet> = Vec::with_capacity(WINDOW_SLIDE);
        println!("Loading {}", path.display());
        for record in csv::ReaderBuilder::new()
            .has_headers(true)
            .flexible(true)
            .from_path(path)?
            .records()
        {
            let fields: StringRecord = record?;

            let timestamp = match fields.get(0).unwrap().parse() {
                Ok(t) => t,
                Err(why) => panic!("Could not parse: {}", why),
            };

            let id = fields.get(1).unwrap();

            let dlc: u8 = match fields.get(2).unwrap().parse() {
                Ok(dlc) => dlc,
                Err(why) => panic!("Could not parse: {}", why),
            };

            let mut data = [0; 8];
            for (i, item) in data.iter_mut().enumerate().take(dlc as usize) {
                *item = u8::from_str_radix(fields.get(i + 3).unwrap(), 16).unwrap();
            }

            let flag = if let Some(f) = fields.get(fields.len() - 1) {
                f != "Normal"
            } else {
                false
            };

            if buffer.len() == buffer.capacity() {
                if window.len() == window.capacity() {
                    features.push(extract_features(&window, monitor));
                    // let mut flag = false;
                    // for p in &window {
                    //     if p.flag {
                    //         flag = true;
                    //         break;
                    //     }
                    // }
                    labels.push(
                        window.iter().filter(|&p| p.flag).count() as f64
                            > WINDOW_SIZE as f64 * ATTACK_THRESHOLD,
                    );
                    window.drain(..WINDOW_SLIDE);
                }
                window.append(&mut buffer);
            }
            if window.len() < window.capacity() {
                window.push(Packet {
                    timestamp,
                    id: String::from(id),
                    data,
                    flag,
                });
            } else {
                buffer.push(Packet {
                    timestamp,
                    id: String::from(id),
                    data,
                    flag,
                });
            }
        }
    }
    let mut dataset = Dataset::new(Array2::from(features), Array1::from(labels))
        .with_feature_names(vec!["AvgTime", "Entropy", "HammingDist", "Label"]);
    if let Some(new_scaler) = normalize(&mut dataset, &scaler) {
        Ok((dataset, new_scaler))
    } else {
        Ok((dataset, scaler.unwrap()))
    }
}

#[allow(clippy::type_complexity)]
pub fn load_unsupervised(
    paths: Vec<&Path>,
    scaler: Option<Vec<(f64, f64)>>,
<<<<<<< HEAD
    monitor: &Option<Vec<String>>
=======
    monitor: &Option<Vec<String>>,
>>>>>>> c8eff5bf
) -> Result<(Dataset<f64, ()>, Vec<(f64, f64)>), csv::Error> {
    let mut features = Vec::new();
    let mut labels = Vec::new();

    for path in paths {
        let mut window: Vec<Packet> = Vec::with_capacity(WINDOW_SIZE);
        let mut buffer: Vec<Packet> = Vec::with_capacity(WINDOW_SLIDE);
        println!("Loading {}", path.display());
        for (i, record) in csv::ReaderBuilder::new()
            .has_headers(true)
            .flexible(true)
            .from_path(path)?
            .records()
            .enumerate()
        {
            let fields: StringRecord = record?;

            let timestamp = match fields.get(0).unwrap().parse() {
                Ok(t) => t,
                Err(why) => panic!("Could not parse: {}", why),
            };

            let id = fields.get(1).unwrap();

            let dlc: u8 = match fields.get(2).unwrap().parse() {
                Ok(dlc) => dlc,
                Err(why) => panic!(
                    "Could not parse {:?} from record #{}: {}",
                    fields.get(2),
                    i,
                    why
                ),
            };

            let mut data = [0; 8];
            for (i, item) in data.iter_mut().enumerate().take(dlc as usize) {
                *item = u8::from_str_radix(fields.get(i + 3).unwrap(), 16).unwrap();
            }

            let flag = if let Some(f) = fields.get(fields.len() - 1) {
                f != "Normal"
            } else {
                false
            };

            if buffer.len() == buffer.capacity() {
                if window.len() == window.capacity() {
                    features.push(extract_features(&window, monitor));
                    window.drain(..WINDOW_SLIDE);
                }
                window.append(&mut buffer);
                labels.push(());
            }
            if window.len() < window.capacity() {
                window.push(Packet {
                    timestamp,
                    id: String::from(id),
                    data,
                    flag,
                });
            } else {
                buffer.push(Packet {
                    timestamp,
                    id: String::from(id),
                    data,
                    flag,
                });
            }
        }
    }
    let mut dataset = Dataset::new(Array2::from(features), Array1::from(labels))
        .with_feature_names(vec!["AvgTime", "Entropy", "HammingDist"]);
    if let Some(new_scaler) = normalize_unsupervised(&mut dataset, &scaler) {
        match std::fs::create_dir_all(Path::new("models")) {
            Ok(_) => (),
            Err(why) => panic!("Could not create models directory: {}", why),
        };
        match fs::write("models/scaler", bincode::serialize(&new_scaler).unwrap()) {
            Ok(()) => (),
            Err(why) => println!("Could not save scaler: {}", why),
        }
        Ok((dataset, new_scaler))
    } else {
        Ok((dataset, scaler.unwrap()))
    }
}<|MERGE_RESOLUTION|>--- conflicted
+++ resolved
@@ -200,13 +200,9 @@
             entropy.iter().sum::<f64>() / entropy.len() as f64,
             hamming.iter().sum::<f64>() / hamming.len() as f64,
         ]
-<<<<<<< HEAD
-    } else { [0.0, 0.0, 0.0] }
-=======
     } else {
         [0.0, 0.0, 0.0]
     }
->>>>>>> c8eff5bf
 }
 
 #[allow(dead_code)]
@@ -319,11 +315,7 @@
 pub fn load(
     paths: Vec<&Path>,
     scaler: Option<Vec<(f64, f64)>>,
-<<<<<<< HEAD
-    monitor: &Option<Vec<String>>
-=======
     monitor: &Option<Vec<String>>,
->>>>>>> c8eff5bf
 ) -> Result<(Dataset<f64, bool>, Vec<(f64, f64)>), csv::Error> {
     let mut features = Vec::new();
     let mut labels = Vec::new();
@@ -411,11 +403,7 @@
 pub fn load_unsupervised(
     paths: Vec<&Path>,
     scaler: Option<Vec<(f64, f64)>>,
-<<<<<<< HEAD
-    monitor: &Option<Vec<String>>
-=======
     monitor: &Option<Vec<String>>,
->>>>>>> c8eff5bf
 ) -> Result<(Dataset<f64, ()>, Vec<(f64, f64)>), csv::Error> {
     let mut features = Vec::new();
     let mut labels = Vec::new();
