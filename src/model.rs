--- conflicted
+++ resolved
@@ -29,11 +29,7 @@
         scaler: Option<Vec<(f64, f64)>>,
     ) -> ((u32, u32, u32, u32), f64) {
         let start = Instant::now();
-<<<<<<< HEAD
-        let test = match dataset::load(paths) {
-=======
         let test = match dataset::load(paths, scaler, true) {
->>>>>>> f4fb376e
             Ok(dataset) => dataset,
             Err(why) => panic!("Could not read file: {}", why),
         };
