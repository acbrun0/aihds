mod dataset;
mod model;
mod server;

use chrono::Utc;
use clap::Parser;
use linfa::prelude::*;
use model::{svm, Ids, Packet};
use std::{fs, io, io::Write, path::Path};

#[derive(Parser)]
#[clap(author, version, about)]
struct Args {
    /// Paths to the datasets required for training the model, separated by ','
    #[clap(long)]
    train: Option<String>,
    /// Paths to the datasets required for testing the model, separated by ','
    #[clap(long)]
    test: Option<String>,
    /// Path to model to be loaded
    #[clap(long)]
    model: Option<String>,
    /// Extracts features to CSV files
    #[clap(long)]
    extract_features: bool,
    /// Perform grid search optimization on SVM
    #[clap(long)]
    grid_search: bool,
    /// Use libsvm format
    #[clap(long)]
    libsvm: bool,
    /// Join features into a single file
    #[clap(long)]
    join: bool,
    /// Run model in streaming mode
    #[clap(long)]
    streaming: Option<String>,
    /// IDs to monitor
    #[clap(long)]
    monitor: Option<String>,
    /// Run IDS in live mode
    #[clap(long)]
    live: bool,
}

<<<<<<< HEAD
const BASELINE_SIZE: usize = 100000;
=======
>>>>>>> c6c9f9b0
const WINDOW_SIZE: usize = 500;
const WINDOW_SLIDE: u16 = 250;

#[tokio::main]
async fn main() -> Result<(), Error> {
    let args = Args::parse();
    let monitor: Option<Vec<String>> = args.monitor.map(|monitor| {
        monitor
            .split(',')
            .collect::<Vec<&str>>()
            .iter()
            .map(|s| String::from(*s))
            .collect()
    });

    let baseline_size: usize = 10000
        * if monitor.is_some() {
            monitor.clone().unwrap().len()
        } else {
            1
        };

    if args.extract_features {
        match std::fs::create_dir_all(Path::new("features")) {
            Ok(_) => (),
            Err(why) => panic!("Could not create features directory: {}", why),
        };
        if let Some(paths) = args.train {
            let paths = paths.split(',').collect::<Vec<&str>>();
            let paths = paths.iter().map(Path::new).collect();
            if args.join {
                match dataset::load(paths, None, &monitor) {
                    Ok((dataset, _)) => {
                        match dataset::write_features(
                            Path::new(&format!(
                                "{}/features.csv",
                                if args.libsvm { "libsvm" } else { "features" }
                            )),
                            &dataset,
                            args.libsvm,
                        ) {
                            Ok(_) => (),
                            Err(why) => println!("Could not write features: {}", why),
                        }
                    }
                    Err(why) => panic!("Could not load dataset: {}", why),
                }
            } else {
                for path in paths {
                    match dataset::load(vec![path], None, &monitor) {
                        Ok((dataset, _)) => {
                            match dataset::write_features(
                                Path::new(&format!(
                                    "features/{}.csv",
                                    path.file_stem().unwrap().to_str().unwrap()
                                )),
                                &dataset,
                                false,
                            ) {
                                Ok(_) => (),
                                Err(why) => {
                                    println!("Could not write features: {}", why)
                                }
                            }
                        }
                        Err(why) => panic!("Could not load dataset: {}", why),
                    };
                }
            };
        }
        if let Some(paths) = args.test {
            let scaler: Option<Vec<(f64, f64)>> = match fs::read("models/scaler") {
                Ok(scaler) => match bincode::deserialize(&scaler) {
                    Ok(scaler) => Some(scaler),
                    Err(why) => panic!("Could not deserialize scaler: {}", why),
                },
                Err(_) => {
                    println!("Scaler not found in models/scaler. Proceeding without.");
                    None
                }
            };
            let paths = paths.split(',').collect::<Vec<&str>>();
            let paths = paths.iter().map(Path::new).collect();
            if args.join {
                match dataset::load(paths, scaler, &monitor) {
                    Ok((dataset, _)) => {
                        match dataset::write_features(
                            Path::new(&format!(
                                "{}/targets.txt",
                                if args.libsvm { "libsvm" } else { "features" }
                            )),
                            &dataset,
                            args.libsvm,
                        ) {
                            Ok(_) => (),
                            Err(why) => println!("Could not write features: {}", why),
                        }
                    }
                    Err(why) => panic!("Could not load dataset: {}", why),
                }
            } else {
                let mut scaler_copy = scaler;
                for path in paths {
                    match dataset::load(vec![path], scaler_copy, &monitor) {
                        Ok((dataset, scaler)) => {
                            scaler_copy = Some(scaler);
                            match dataset::write_features(
                                Path::new(&format!(
                                    "features/{}.csv",
                                    path.file_stem().unwrap().to_str().unwrap()
                                )),
                                &dataset,
                                args.libsvm,
                            ) {
                                Ok(_) => (),
                                Err(why) => {
                                    println!("Could not write features: {}", why)
                                }
                            }
                        }
                        Err(why) => panic!("Could not load dataset: {}", why),
                    };
                }
            };
        }
        return Ok(());
    }

    // if args.grid_search {
    //     match args.train {
    //         Some(paths) => {
    //             let train_paths: Vec<&str> = paths.split(',').collect::<Vec<&str>>();
    //             let train_paths: Vec<&Path> = train_paths.iter().map(Path::new).collect();
    //             if let Some(paths) = args.test {
    //                 let test_paths: Vec<&str> = paths.split(',').collect::<Vec<&str>>();
    //                 let test_paths: Vec<&Path> = test_paths.iter().map(Path::new).collect();
    //                 match dataset::load(train_paths, None, &monitor) {
    //                     Ok((train_dataset, scaler)) => {
    //                         match dataset::load(test_paths, Some(scaler), &monitor) {
    //                             Ok((test_dataset, _)) => {
    //                                 match svm::grid_search(&train_dataset, &test_dataset) {
    //                                     Ok(results) => println!("{:#?}", results),
    //                                     Err(why) => {
    //                                         panic!("Could not perform grid search: {}", why)
    //                                     }
    //                                 }
    //                             }
    //                             Err(why) => panic!("Could not load test datasets: {}", why),
    //                         }
    //                     }
    //                     Err(why) => panic!("Could not load train datasets: {}", why),
    //                 }
    //             }
    //         }
    //         None => panic!("Did not provide path to train datasets."),
    //     }
    // } else

    if args.live {
        let mut ids;
        if let Some(modelpath) = args.model {
            let model = svm::load(Path::new(&modelpath)).expect("Could not load model");
            let scaler = bincode::deserialize(&fs::read("models/scaler").unwrap()).unwrap();
            ids = Ids::new(
                Some(model),
                Some(scaler),
                WINDOW_SIZE,
                WINDOW_SLIDE,
                monitor,
            );
        } else {
            let mut baseline: Vec<Packet> = Vec::with_capacity(baseline_size);
            match server::open_socket("can0") {
                Ok(socket) => {
                    println!("Gathering baseline...");
                    while baseline.len() <= baseline_size {
                        match socket.read_frame() {
                            Ok(frame) => {
                                if let Some(monitor) = &monitor {
                                    if monitor.contains(&format!("{:X}", &frame.id())) {
                                        baseline.push(Packet::new(
                                            Utc::now().naive_local().timestamp_nanos(),
                                            frame.id().to_string(),
                                            frame.data().to_vec(),
                                            false,
                                        ));
                                    }
                                } else {
                                    baseline.push(Packet::new(
                                        Utc::now().naive_local().timestamp_nanos(),
                                        frame.id().to_string(),
                                        frame.data().to_vec(),
                                        false,
                                    ));
                                }

                                if baseline.len() as f32 % (baseline_size as f32 * 0.01) == 0.0 {
                                    print!(
                                        "{:.0}%\r",
                                        baseline.len() as f32 / baseline_size as f32 * 100.0
                                    );
                                    io::stdout().flush().unwrap();
                                }
                            }
                            Err(why) => panic!("Could not read frame: {}", why),
                        }
                    }
                    ids = Ids::new(None, None, WINDOW_SIZE, WINDOW_SLIDE, monitor);
                    println!("Training model...");
                    ids.train(baseline);
                    println!("Training complete");
                }
                Err(why) => panic!("Could not open socket: {}", why),
            }
        }
        match server::open_socket("can0") {
            Ok(socket) => {
                let client = reqwest::Client::new();
                let url = args.streaming.unwrap();
                println!("Analysing network...");
                loop {
                    match socket.read_frame() {
                        Ok(frame) => {
                            if let Some(result) = ids.push(Packet::new(
                                Utc::now().naive_local().timestamp_nanos(),
                                frame.id().to_string(),
                                frame.data().to_vec(),
                                false,
                            )) {
<<<<<<< HEAD
                                match server::post(
                                    &client,
                                    &url,
                                    result.0.iter().map(|f| *f as f32).collect(),
                                    &result.1,
                                )
                                .await
                                {
                                    Ok(_) => (),
                                    Err(why) => {
                                        println!(
                                            "Could not communicate with server: {}",
                                            why
                                        )
                                    }
=======
                                if !result.1 {
                                    println!("{:?} -> Attack", result.0);
>>>>>>> c6c9f9b0
                                }
                            }
                        }
                        Err(why) => panic!("Could not read frame: {}", why),
                    }
                }
            }
            Err(why) => panic!("Could not open socket: {}", why),
        }
    } else if args.model.is_none() {
        if let Some(url) = args.streaming {
            if let Some(paths) = args.train {
                let train_paths: Vec<&str> = paths.split(',').collect();
                let train_paths: Vec<&Path> = train_paths.iter().map(Path::new).collect();
                match dataset::packets_from_csv(train_paths) {
                    Ok(packets) => {
                        let mut ids = Ids::new(None, None, WINDOW_SIZE, WINDOW_SLIDE, monitor);
                        ids.train(packets);
                        if let Some(paths) = args.test {
                            let test_paths: Vec<&str> = paths.split(',').collect();
                            let test_paths: Vec<&Path> = test_paths.iter().map(Path::new).collect();
                            match dataset::packets_from_csv(test_paths) {
                                Ok(packets) => {
                                    let client = reqwest::Client::new();
                                    for packet in packets {
                                        if let Some(result) = ids.push(packet) {
                                            match server::post(
                                                &client,
                                                &url,
                                                result
                                                    .0
                                                    .to_vec()
                                                    .iter()
                                                    .map(|v| *v as f32)
                                                    .collect(),
                                                &result.1,
                                            )
                                            .await
                                            {
                                                Ok(_) => (),
                                                Err(why) => panic!(
                                                    "Could not communicate with server: {}",
                                                    why
                                                ),
                                            }
                                        }
                                    }
                                }
                                Err(why) => panic!("Could not load test datasets: {}", why),
                            }
                        }
                    }
                    Err(why) => panic!("Could not load train datasets: {}", why),
                }
            } else {
                panic!("Did not provide model or datasets to train one.")
            }
        } else if let Some(paths) = args.train {
            let train_paths: Vec<&str> = paths.split(',').collect();
            let train_paths: Vec<&Path> = train_paths.iter().map(Path::new).collect();
            match dataset::packets_from_csv(train_paths) {
                Ok(packets) => {
                    let mut ids = Ids::new(None, None, WINDOW_SIZE, WINDOW_SLIDE, monitor);
                    ids.train(packets);
                    if let Some(paths) = args.test {
                        let test_paths: Vec<&str> = paths.split(',').collect();
                        let test_paths: Vec<&Path> = test_paths.iter().map(Path::new).collect();
                        match dataset::packets_from_csv(test_paths) {
                            Ok(packets) => {
                                let (real, pred) = ids.test(packets);
                                let pred: Vec<bool> = pred.into_iter().map(|p| p.1).collect();
                                let mut tp = 0;
                                let mut fp = 0;
                                let mut tn = 0;
                                let mut fal_n = 0;
                                for (r, p) in real.iter().zip(pred.iter()) {
                                    if *r {
                                        if *p {
                                            tp += 1;
                                        } else {
                                            fal_n += 1;
                                        }
                                    } else if *p {
                                        fp += 1;
                                    } else {
                                        tn += 1;
                                    }
                                }
                                println!("True positives: {}\nTrue negatives: {}\nFalse positives: {}\nFalse negatives: {}", tp, tn, fp, fal_n);
                            }
                            Err(why) => panic!("Could not load test datasets: {}", why),
                        }
                    }
                }
                Err(why) => panic!("Could not load train datasets: {}", why),
            }
        }
    } else {
        // Load model
        println!("Loading model...");
        let modelpath = args.model.unwrap();
        match svm::load(Path::new(&modelpath)) {
            Ok(model) => {
                if let Some(url) = args.streaming {
                    if let Some(paths) = args.test {
                        let test_paths: Vec<&str> = paths.split(',').collect();
                        let test_paths: Vec<&Path> = test_paths.iter().map(Path::new).collect();
                        let scaler =
                            bincode::deserialize(&fs::read("models/scaler").unwrap()).unwrap();
                        match dataset::packets_from_csv(test_paths) {
                            Ok(packets) => {
                                let client = reqwest::Client::new();
                                let mut ids = Ids::new(
                                    Some(model),
                                    scaler,
                                    WINDOW_SIZE,
                                    WINDOW_SLIDE,
                                    monitor,
                                );
                                for packet in packets {
                                    if let Some(result) = ids.push(packet) {
                                        match server::post(
                                            &client,
                                            &url,
                                            result.0.to_vec().iter().map(|v| *v as f32).collect(),
                                            &result.1,
                                        )
                                        .await
                                        {
                                            Ok(_) => (),
                                            Err(why) => {
                                                panic!("Could not communicate with server: {}", why)
                                            }
                                        }
                                    }
                                }
                            }
                            Err(why) => panic!("Could not load test dataset: {}", why),
                        }
                    } else {
                        match server::open_socket("can0") {
                            Ok(socket) => {
                                let client = reqwest::Client::new();
                                let scaler =
                                    bincode::deserialize(&fs::read("models/scaler").unwrap())
                                        .unwrap();
                                let mut ids = Ids::new(Some(model), Some(scaler), 200, 50, monitor);
                                loop {
                                    match socket.read_frame() {
                                        Ok(frame) => {
                                            if let Some(result) = ids.push(Packet::new(
                                                Utc::now().naive_local().timestamp_nanos(),
                                                frame.id().to_string(),
                                                frame.data().to_vec(),
                                                false,
                                            )) {
                                                // println!("{:?}", result);
                                                match server::post(
                                                    &client,
                                                    &url,
                                                    result.0.iter().map(|f| *f as f32).collect(),
                                                    &result.1,
                                                )
                                                .await
                                                {
                                                    Ok(_) => (),
                                                    Err(why) => {
                                                        println!(
                                                            "Could not communicate with server: {}",
                                                            why
                                                        )
                                                    }
                                                }
                                            }
                                        }
                                        Err(why) => panic!("Could not read frame: {}", why),
                                    }
                                }
                            }
                            Err(why) => panic!("Could not open socket: {}", why),
                        }
                    }
                } else if let Some(paths) = args.test {
                    let test_paths: Vec<&str> = paths.split(',').collect();
                    let test_paths: Vec<&Path> = test_paths.iter().map(Path::new).collect();
                    let scaler = bincode::deserialize(&fs::read("models/scaler").unwrap()).unwrap();
                    match dataset::packets_from_csv(test_paths) {
                        Ok(packets) => {
                            let (real, pred) = Ids::new(
                                Some(model),
                                Some(scaler),
                                WINDOW_SIZE,
                                WINDOW_SLIDE,
                                monitor,
                            )
                            .test(packets);
                            let pred: Vec<bool> = pred.into_iter().map(|p| p.1).collect();
                            let mut tp = 0;
                            let mut fp = 0;
                            let mut tn = 0;
                            let mut fal_n = 0;
                            for (r, p) in real.iter().zip(pred.iter()) {
                                if *r {
                                    if *p {
                                        tp += 1;
                                    } else {
                                        fal_n += 1;
                                    }
                                } else if *p {
                                    fp += 1;
                                } else {
                                    tn += 1;
                                }
                            }
                            println!("True positives: {}\nTrue negatives: {}\nFalse positives: {}\nFalse negatives: {}", tp, tn, fp, fal_n);
                        }
                        Err(why) => panic!("Could not load test datasets: {}", why),
                    }
                }
            }
            Err(why) => panic!("Could not load model: {}", why),
        }
    }
    Ok(())
}<|MERGE_RESOLUTION|>--- conflicted
+++ resolved
@@ -43,10 +43,6 @@
     live: bool,
 }
 
-<<<<<<< HEAD
-const BASELINE_SIZE: usize = 100000;
-=======
->>>>>>> c6c9f9b0
 const WINDOW_SIZE: usize = 500;
 const WINDOW_SLIDE: u16 = 250;
 
@@ -276,7 +272,6 @@
                                 frame.data().to_vec(),
                                 false,
                             )) {
-<<<<<<< HEAD
                                 match server::post(
                                     &client,
                                     &url,
@@ -292,10 +287,6 @@
                                             why
                                         )
                                     }
-=======
-                                if !result.1 {
-                                    println!("{:?} -> Attack", result.0);
->>>>>>> c6c9f9b0
                                 }
                             }
                         }
